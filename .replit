--- conflicted
+++ resolved
@@ -1,5 +1,4 @@
 # .replit 文件内容
-<<<<<<< HEAD
 
 # 使用 Python 3.10
 modules = ["python-3.10"]
@@ -10,25 +9,9 @@
 # 部署配置
 [deployment]
 deploymentTarget = "service"
-=======
-
-# 使用 Python 3.10
-modules = ["python-3.10"]
-
-# 运行命令
-run = "uvicorn app.main:app --host=0.0.0.0 --port=3000"
-
-# 部署配置
-[deployment]
-deploymentTarget = "cloudrun"
 run = ["sh", "-c", "uvicorn app.main:app --host=0.0.0.0 --port=3000"]
->>>>>>> 22c967af
 
 # 监听端口
 [[ports]]
 localPort = 3000
-<<<<<<< HEAD
-externalPort = 443  # Replit 要求外部端口必须是 443
-=======
-externalPort = 80  # Replit 要求外部端口必须是 443
->>>>>>> 22c967af
+externalPort = 80  